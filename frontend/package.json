{
  "name": "react",
  "private": true,
  "version": "0.0.0",
  "type": "module",
  "scripts": {
    "dev": "vite",
    "build": "vite build",
    "lint": "eslint .",
    "preview": "vite preview"
  },
  "compilerOptions": {
    "baseUrl": ".",
    "paths": {
      "@/*": [
        "./src/*"
      ]
    }
  },
  "dependencies": {
    "@tailwindcss/vite": "^4.1.13",
<<<<<<< HEAD
    "@videosdk.live/react-sdk": "^0.4.2",
=======
    "class-variance-authority": "^0.7.1",
    "clsx": "^2.1.1",
>>>>>>> 30d910d2
    "ethers": "^6.15.0",
    "lucide-react": "^0.544.0",
    "motion": "^12.23.22",
    "react": "^19.1.1",
    "react-dom": "^19.1.1",
    "react-router-dom": "^7.9.2",
    "socket.io-client": "^4.7.2",
    "tailwind-merge": "^3.3.1",
    "tailwindcss": "^4.1.13",
    "tailwindcss-animate": "^1.0.7"
  },
  "devDependencies": {
    "@eslint/js": "^9.36.0",
    "@types/node": "^24.5.2",
    "@types/react": "^19.1.13",
    "@types/react-dom": "^19.1.9",
    "@vitejs/plugin-react": "^5.0.3",
    "eslint": "^9.36.0",
    "eslint-plugin-react-hooks": "^5.2.0",
    "eslint-plugin-react-refresh": "^0.4.20",
    "globals": "^16.4.0",
    "vite": "^7.1.7"
  }
}<|MERGE_RESOLUTION|>--- conflicted
+++ resolved
@@ -19,12 +19,9 @@
   },
   "dependencies": {
     "@tailwindcss/vite": "^4.1.13",
-<<<<<<< HEAD
-    "@videosdk.live/react-sdk": "^0.4.2",
-=======
     "class-variance-authority": "^0.7.1",
     "clsx": "^2.1.1",
->>>>>>> 30d910d2
+    "@videosdk.live/react-sdk": "^0.4.2",
     "ethers": "^6.15.0",
     "lucide-react": "^0.544.0",
     "motion": "^12.23.22",
