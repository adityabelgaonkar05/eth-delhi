import {
  BrowserRouter as Router,
  Routes,
  Route,
  Link,
  useLocation,
} from "react-router-dom";
import LandingPage from "./components/LandingPage";
import BusinessLanding from "./components/BusinessLanding";
import MultiplayerGame from "./components/MultiplayerGame";
import Cinema from "./components/Cinema";
import Library from "./components/Library";
import Townhall from "./components/Townhall";
import Workwithus from "./components/Workwithus";
import "./App.css";
<<<<<<< HEAD
import { WalletProvider } from "./context/WalletContext";
=======
import { WalletProvider } from "../context/WalletContext";
import { AuthProvider } from "./context/AuthContext";
>>>>>>> 700c9a0f
import WalletSelector from "./components/WalletSelector";
import { TokenProvider } from "./context/TokenContract";
import { ContractProvider } from "./context/ContractContext";
import ContractExample from "./components/ContractExample";

function App() {
  return (
<<<<<<< HEAD
    <WalletProvider>
      <ContractProvider>
        <TokenProvider>
          <Router>
            <div className="App">
              <Routes>
                <Route path="/" element={<LandingPage />} />
                <Route path="/game" element={<MultiplayerGame />} />
                <Route path="/workwithus" element={<Workwithus />} />
                <Route path="/admin" element={<Workwithus />} />
                <Route path="/cinema" element={<Cinema />} />
                <Route path="/library" element={<Library />} />
                <Route path="/townhall" element={<Townhall />} />
                <Route path="/contractTesting" element={<ContractExample />} />
                {/* <Route path="wallet" element={<WalletSelector />} /> */}
              </Routes>
            </div>
          </Router>
        </TokenProvider>
      </ContractProvider>
    </WalletProvider>
=======
    <AuthProvider>
      <WalletProvider>
        <Router>
          <div className="App">
            <Routes>
              <Route path="/" element={<LandingPage />} />
              <Route path="/business" element={<BusinessLanding />} />
              <Route path="/game" element={<MultiplayerGame />} />
              <Route path="/workwithus" element={<Workwithus />} />
              <Route path="/admin" element={<Workwithus />} />
              <Route path="/cinema" element={<Cinema />} />
              <Route path="/library" element={<Library />} />
              <Route path="/townhall" element={<Townhall />} />
              {/* <Route path="wallet" element={<WalletSelector />} /> */}
            </Routes>
          </div>
        </Router>
      </WalletProvider>
    </AuthProvider>
>>>>>>> 700c9a0f
  );
}

export default App;<|MERGE_RESOLUTION|>--- conflicted
+++ resolved
@@ -13,12 +13,8 @@
 import Townhall from "./components/Townhall";
 import Workwithus from "./components/Workwithus";
 import "./App.css";
-<<<<<<< HEAD
 import { WalletProvider } from "./context/WalletContext";
-=======
-import { WalletProvider } from "../context/WalletContext";
 import { AuthProvider } from "./context/AuthContext";
->>>>>>> 700c9a0f
 import WalletSelector from "./components/WalletSelector";
 import { TokenProvider } from "./context/TokenContract";
 import { ContractProvider } from "./context/ContractContext";
@@ -26,49 +22,33 @@
 
 function App() {
   return (
-<<<<<<< HEAD
-    <WalletProvider>
-      <ContractProvider>
-        <TokenProvider>
-          <Router>
-            <div className="App">
-              <Routes>
-                <Route path="/" element={<LandingPage />} />
-                <Route path="/game" element={<MultiplayerGame />} />
-                <Route path="/workwithus" element={<Workwithus />} />
-                <Route path="/admin" element={<Workwithus />} />
-                <Route path="/cinema" element={<Cinema />} />
-                <Route path="/library" element={<Library />} />
-                <Route path="/townhall" element={<Townhall />} />
-                <Route path="/contractTesting" element={<ContractExample />} />
-                {/* <Route path="wallet" element={<WalletSelector />} /> */}
-              </Routes>
-            </div>
-          </Router>
-        </TokenProvider>
-      </ContractProvider>
-    </WalletProvider>
-=======
     <AuthProvider>
       <WalletProvider>
-        <Router>
-          <div className="App">
-            <Routes>
-              <Route path="/" element={<LandingPage />} />
-              <Route path="/business" element={<BusinessLanding />} />
-              <Route path="/game" element={<MultiplayerGame />} />
-              <Route path="/workwithus" element={<Workwithus />} />
-              <Route path="/admin" element={<Workwithus />} />
-              <Route path="/cinema" element={<Cinema />} />
-              <Route path="/library" element={<Library />} />
-              <Route path="/townhall" element={<Townhall />} />
-              {/* <Route path="wallet" element={<WalletSelector />} /> */}
-            </Routes>
-          </div>
-        </Router>
+        <ContractProvider>
+          <TokenProvider>
+            <Router>
+              <div className="App">
+                <Routes>
+                  <Route path="/" element={<LandingPage />} />
+                  <Route path="/business" element={<BusinessLanding />} />
+                  <Route path="/game" element={<MultiplayerGame />} />
+                  <Route path="/workwithus" element={<Workwithus />} />
+                  <Route path="/admin" element={<Workwithus />} />
+                  <Route path="/cinema" element={<Cinema />} />
+                  <Route path="/library" element={<Library />} />
+                  <Route path="/townhall" element={<Townhall />} />
+                  <Route
+                    path="/contractTesting"
+                    element={<ContractExample />}
+                  />
+                  {/* <Route path="wallet" element={<WalletSelector />} /> */}
+                </Routes>
+              </div>
+            </Router>
+          </TokenProvider>
+        </ContractProvider>
       </WalletProvider>
     </AuthProvider>
->>>>>>> 700c9a0f
   );
 }
 
