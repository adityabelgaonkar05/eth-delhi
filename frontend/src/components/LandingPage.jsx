--- conflicted
+++ resolved
@@ -4,12 +4,9 @@
 import bgMiddle from "../assets/bg-middle.png";
 import bgEnd from "../assets/bg-end.png";
 import bgFooter from "../assets/bg-footer.png";
-<<<<<<< HEAD
 import { useWallet } from "../context/WalletContext";
 import { useToken } from "../context/TokenContract";
-=======
 import BusinessOnboarding from "./BusinessOnboarding";
->>>>>>> 30d910d2
 
 const LandingPage = () => {
   const { fetchWallet, account } = useWallet();
