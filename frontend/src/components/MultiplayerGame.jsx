<<<<<<< HEAD
import { useEffect, useRef, useState, useCallback } from "react";
import { io } from "socket.io-client";
import Player from "../game/classes/Player";
import MultiPlayer from "../game/classes/MultiPlayer";
import CollisionBlock from "../game/classes/CollisionBlock";
import Sprite from "../game/classes/Sprite";
import TokenBalance from "./TokenBalance";
import {
  collisions,
  l_New_Layer_1,
  l_New_Layer_2,
  l_New_Layer_3,
  l_New_Layer_4,
  l_New_Layer_5,
  l_New_Layer_6,
  l_New_Layer_7,
  l_New_Layer_8,
  l_New_Layer_9,
  l_New_Layer_10,
  l_New_Layer_11,
  l_New_Layer_12,
  l_New_Layer_13,
} from "../game/data/gameData";
import { loadImage } from "../game/utils/gameUtils";

const MultiplayerGame = () => {
  console.log("MultiplayerGame component rendering...");

  const canvasRef = useRef(null);
  const playerRef = useRef(null); // Local player
  const otherPlayersRef = useRef(new Map()); // Other players
  const collisionBlocksRef = useRef([]);
  const spritesRef = useRef([]);
  const socketRef = useRef(null);
=======
import { useEffect, useRef, useState, useCallback } from 'react'
import { useNavigate } from 'react-router-dom'
import { io } from 'socket.io-client'
import Player from '../game/classes/Player'
import MultiPlayer from '../game/classes/MultiPlayer'
import CollisionBlock from '../game/classes/CollisionBlock'
import Sprite from '../game/classes/Sprite'
import { 
  collisions, 
  l_New_Layer_1, 
  l_New_Layer_2, 
  l_New_Layer_3, 
  l_New_Layer_4, 
  l_New_Layer_5, 
  l_New_Layer_6, 
  l_New_Layer_7, 
  l_New_Layer_8, 
  l_New_Layer_9, 
  l_New_Layer_10, 
  l_New_Layer_11, 
  l_New_Layer_12, 
  l_New_Layer_13 
} from '../game/data/gameData'
import { loadImage } from '../game/utils/gameUtils'

const MultiplayerGame = () => {
  console.log('MultiplayerGame component rendering...')
  
  const navigate = useNavigate()
  const canvasRef = useRef(null)
  const playerRef = useRef(null) // Local player
  const otherPlayersRef = useRef(new Map()) // Other players
  const collisionBlocksRef = useRef([])
  const spritesRef = useRef([])
  const socketRef = useRef(null)
>>>>>>> 30d910d2
  const keysRef = useRef({
    w: { pressed: false },
    a: { pressed: false },
    s: { pressed: false },
<<<<<<< HEAD
    d: { pressed: false },
  });
  const backgroundCanvasRef = useRef(null);
  const animationIdRef = useRef(null);
  const lastTimeRef = useRef(performance.now());
  const elapsedTimeRef = useRef(0);

  const [isLoading, setIsLoading] = useState(true);
  const [error, setError] = useState(null);
  const [connected, setConnected] = useState(false);
  const [playerCount, setPlayerCount] = useState(0);
  const [playerCoords, setPlayerCoords] = useState({ x: 0, y: 0 });

  console.log("MultiplayerGame state:", {
    isLoading,
    error,
    connected,
    playerCount,
  });
=======
    d: { pressed: false }
  })
  const backgroundCanvasRef = useRef(null)
  const animationIdRef = useRef(null)
  const lastTimeRef = useRef(performance.now())
  const elapsedTimeRef = useRef(0)

  const [isLoading, setIsLoading] = useState(true)
  const [error, setError] = useState(null)
  const [connected, setConnected] = useState(false)
  const [playerCount, setPlayerCount] = useState(0)
  const [playerCoords, setPlayerCoords] = useState({ x: 0, y: 0 })
  const [showLibraryPrompt, setShowLibraryPrompt] = useState(false)
  const [hasShownLibraryPrompt, setHasShownLibraryPrompt] = useState(false)
  const [libraryPromptCooldown, setLibraryPromptCooldown] = useState(false)
  const [cooldownTimeLeft, setCooldownTimeLeft] = useState(0)
  const cooldownTimeoutRef = useRef(null)
  const cooldownIntervalRef = useRef(null)

  // Cinema room states
  const [showCinemaPrompt, setShowCinemaPrompt] = useState(false)
  const [hasShownCinemaPrompt, setHasShownCinemaPrompt] = useState(false)
  const [cinemaPromptCooldown, setCinemaPromptCooldown] = useState(false)
  const [cinemaCooldownTimeLeft, setCinemaCooldownTimeLeft] = useState(0)
  const cinemaCooldownTimeoutRef = useRef(null)
  const cinemaCooldownIntervalRef = useRef(null)

  // Townhall room states
  const [showTownhallPrompt, setShowTownhallPrompt] = useState(false)
  const [hasShownTownhallPrompt, setHasShownTownhallPrompt] = useState(false)
  const [townhallPromptCooldown, setTownhallPromptCooldown] = useState(false)
  const [townhallCooldownTimeLeft, setTownhallCooldownTimeLeft] = useState(0)
  const townhallCooldownTimeoutRef = useRef(null)
  const townhallCooldownIntervalRef = useRef(null)

  console.log('MultiplayerGame state:', { isLoading, error, connected, playerCount })
>>>>>>> 30d910d2

  // Start cooldown period to prevent prompt spam
  const startCooldown = useCallback(() => {
    console.log('startCooldown called - setting cooldown to true')
    setLibraryPromptCooldown(true)
    setCooldownTimeLeft(5)
    
    // Clear any existing timeout and interval
    if (cooldownTimeoutRef.current) {
      clearTimeout(cooldownTimeoutRef.current)
    }
    if (cooldownIntervalRef.current) {
      clearInterval(cooldownIntervalRef.current)
    }
    
    // Start countdown interval
    cooldownIntervalRef.current = setInterval(() => {
      setCooldownTimeLeft(prev => {
        if (prev <= 1) {
          clearInterval(cooldownIntervalRef.current)
          return 0
        }
        return prev - 1
      })
    }, 1000)
    
    // Set 5-second cooldown
    cooldownTimeoutRef.current = setTimeout(() => {
      console.log('Cooldown timeout triggered - setting cooldown to false')
      setLibraryPromptCooldown(false)
      setHasShownLibraryPrompt(false) // Reset so it can trigger again after cooldown
      setCooldownTimeLeft(0)
      console.log('Library prompt cooldown ended')
    }, 5000) // 5 seconds cooldown
  }, [])

  // Start cinema cooldown period to prevent prompt spam
  const startCinemaCooldown = useCallback(() => {
    console.log('startCinemaCooldown called - setting cooldown to true')
    setCinemaPromptCooldown(true)
    setCinemaCooldownTimeLeft(5)
    
    // Clear any existing timeout and interval
    if (cinemaCooldownTimeoutRef.current) {
      clearTimeout(cinemaCooldownTimeoutRef.current)
    }
    if (cinemaCooldownIntervalRef.current) {
      clearInterval(cinemaCooldownIntervalRef.current)
    }
    
    // Start countdown interval
    cinemaCooldownIntervalRef.current = setInterval(() => {
      setCinemaCooldownTimeLeft(prev => {
        if (prev <= 1) {
          clearInterval(cinemaCooldownIntervalRef.current)
          return 0
        }
        return prev - 1
      })
    }, 1000)
    
    // Set 5-second cooldown
    cinemaCooldownTimeoutRef.current = setTimeout(() => {
      console.log('Cinema cooldown timeout triggered - setting cooldown to false')
      setCinemaPromptCooldown(false)
      setHasShownCinemaPrompt(false) // Reset so it can trigger again after cooldown
      setCinemaCooldownTimeLeft(0)
      console.log('Cinema prompt cooldown ended')
    }, 5000) // 5 seconds cooldown
  }, [])

  // Start townhall cooldown period to prevent prompt spam
  const startTownhallCooldown = useCallback(() => {
    console.log('startTownhallCooldown called - setting cooldown to true')
    setTownhallPromptCooldown(true)
    setTownhallCooldownTimeLeft(5)
    
    // Clear any existing timeout and interval
    if (townhallCooldownTimeoutRef.current) {
      clearTimeout(townhallCooldownTimeoutRef.current)
    }
    if (townhallCooldownIntervalRef.current) {
      clearInterval(townhallCooldownIntervalRef.current)
    }
    
    // Start countdown interval
    townhallCooldownIntervalRef.current = setInterval(() => {
      setTownhallCooldownTimeLeft(prev => {
        if (prev <= 1) {
          clearInterval(townhallCooldownIntervalRef.current)
          return 0
        }
        return prev - 1
      })
    }, 1000)
    
    // Set 5-second cooldown
    townhallCooldownTimeoutRef.current = setTimeout(() => {
      console.log('Townhall cooldown timeout triggered - setting cooldown to false')
      setTownhallPromptCooldown(false)
      setHasShownTownhallPrompt(false) // Reset so it can trigger again after cooldown
      setTownhallCooldownTimeLeft(0)
      console.log('Townhall prompt cooldown ended')
    }, 5000) // 5 seconds cooldown
  }, [])

  // Handle library navigation
  const handleGoToLibrary = useCallback(() => {
    setShowLibraryPrompt(false)
    startCooldown()
    navigate('/library')
  }, [startCooldown, navigate])

  const handleStayInGame = useCallback(() => {
    console.log('handleStayInGame called - starting cooldown')
    setShowLibraryPrompt(false)
    startCooldown()
  }, [startCooldown])

  // Handle cinema navigation
  const handleGoToCinema = useCallback(() => {
    setShowCinemaPrompt(false)
    startCinemaCooldown()
    navigate('/cinema')
  }, [startCinemaCooldown, navigate])

  const handleStayInGameCinema = useCallback(() => {
    console.log('handleStayInGameCinema called - starting cooldown')
    setShowCinemaPrompt(false)
    startCinemaCooldown()
  }, [startCinemaCooldown])

  // Handle townhall navigation
  const handleGoToTownhall = useCallback(() => {
    setShowTownhallPrompt(false)
    startTownhallCooldown()
    navigate('/townhall')
  }, [startTownhallCooldown, navigate])

  const handleStayInGameTownhall = useCallback(() => {
    console.log('handleStayInGameTownhall called - starting cooldown')
    setShowTownhallPrompt(false)
    startTownhallCooldown()
  }, [startTownhallCooldown])

  // Layer data and tileset configuration
  const layersData = {
    l_New_Layer_1,
    l_New_Layer_2,
    l_New_Layer_3,
    l_New_Layer_4,
    l_New_Layer_5,
    l_New_Layer_6,
    l_New_Layer_8,
    l_New_Layer_9,
    l_New_Layer_10,
    l_New_Layer_11,
    l_New_Layer_7,
    l_New_Layer_12,
    l_New_Layer_13,
  };

  const tilesets = {
    l_New_Layer_1: { imageUrl: "/images/terrain.png", tileSize: 16 },
    l_New_Layer_2: { imageUrl: "/images/terrain.png", tileSize: 16 },
    l_New_Layer_3: { imageUrl: "/images/decorations.png", tileSize: 16 },
    l_New_Layer_4: { imageUrl: "/images/terrain.png", tileSize: 16 },
    l_New_Layer_5: { imageUrl: "/images/terrain.png", tileSize: 16 },
    l_New_Layer_6: { imageUrl: "/images/decorations.png", tileSize: 16 },
    l_New_Layer_8: { imageUrl: "/images/terrain.png", tileSize: 16 },
    l_New_Layer_9: { imageUrl: "/images/terrain.png", tileSize: 16 },
    l_New_Layer_10: { imageUrl: "/images/decorations.png", tileSize: 16 },
    l_New_Layer_11: { imageUrl: "/images/decorations.png", tileSize: 16 },
    l_New_Layer_7: { imageUrl: "/images/decorations.png", tileSize: 16 },
    l_New_Layer_12: { imageUrl: "/images/decorations.png", tileSize: 16 },
    l_New_Layer_13: { imageUrl: "/images/decorations.png", tileSize: 16 },
  };

  const renderLayer = (tilesData, tilesetImage, tileSize, context) => {
    const tilesPerRow = Math.ceil(tilesetImage.width / tileSize);

    tilesData.forEach((row, y) => {
      row.forEach((symbol, x) => {
        if (symbol !== 0) {
          const tileIndex = symbol - 1;
          const srcX = (tileIndex % tilesPerRow) * tileSize;
          const srcY = Math.floor(tileIndex / tilesPerRow) * tileSize;

          context.drawImage(
            tilesetImage,
            srcX,
            srcY,
            tileSize,
            tileSize,
            x * 16,
            y * 16,
            16,
            16
          );
        }
      });
    });
  };

  const renderStaticLayers = async () => {
    const canvas = canvasRef.current;
    if (!canvas) return null;

    console.log("Creating offscreen canvas...");
    const offscreenCanvas = document.createElement("canvas");
    offscreenCanvas.width = canvas.width;
    offscreenCanvas.height = canvas.height;
    const offscreenContext = offscreenCanvas.getContext("2d");

    try {
      let layersProcessed = 0;
      for (const [layerName, tilesData] of Object.entries(layersData)) {
        const tilesetInfo = tilesets[layerName];
        if (tilesetInfo) {
          console.log(
            `Loading tileset for ${layerName}: ${tilesetInfo.imageUrl}`
          );
          try {
            const tilesetImage = await loadImage(tilesetInfo.imageUrl);
            console.log(
              `Loaded tileset for ${layerName}, size: ${tilesetImage.width}x${tilesetImage.height}`
            );
            renderLayer(
              tilesData,
              tilesetImage,
              tilesetInfo.tileSize,
              offscreenContext
            );
            layersProcessed++;
          } catch (error) {
            console.error(
              `Failed to load image for layer ${layerName}:`,
              error
            );
            throw error;
          }
        }
      }
      console.log(`Successfully processed ${layersProcessed} layers`);
      return offscreenCanvas;
    } catch (error) {
      console.error("Error in renderStaticLayers:", error);
      throw error;
    }
  };

  // Initialize Socket.IO connection
  const initializeSocket = useCallback(() => {
    console.log("Initializing socket connection...");
    const socket = io("http://localhost:3001");
    socketRef.current = socket;

    socket.on("connect", () => {
      console.log("Connected to server:", socket.id);
      setConnected(true);
      // Emit room join for main game
      socket.emit("joinRoom", "main");
    });

    socket.on("disconnect", () => {
      console.log("Disconnected from server");
      setConnected(false);
    });

    socket.on("gameState", (gameState) => {
      console.log("Received game state:", gameState);

      // Create other players
      Object.entries(gameState.players).forEach(([playerId, playerData]) => {
        if (playerId !== socket.id) {
          const otherPlayer = new MultiPlayer({
            id: playerId,
            x: playerData.x,
            y: playerData.y,
            size: playerData.size,
            color: playerData.color,
            isLocal: false,
          });
          otherPlayer.updateSprite(
            playerData.facing,
            playerData.currentSprite,
            playerData.moving
          );
          otherPlayersRef.current.set(playerId, otherPlayer);
        }
      });

      setPlayerCount(Object.keys(gameState.players).length);
    });

    socket.on("playerJoined", (playerData) => {
      console.log("Player joined:", playerData);
      const newPlayer = new MultiPlayer({
        id: playerData.id,
        x: playerData.x,
        y: playerData.y,
        size: playerData.size,
        color: playerData.color,
        isLocal: false,
      });
      otherPlayersRef.current.set(playerData.id, newPlayer);
      setPlayerCount((prev) => prev + 1);
    });

    socket.on("playerLeft", (playerId) => {
      console.log("Player left:", playerId);
      otherPlayersRef.current.delete(playerId);
      setPlayerCount((prev) => prev - 1);
    });

    socket.on("playerMoved", (data) => {
      const player = otherPlayersRef.current.get(data.id);
      if (player) {
        player.updatePosition(data.x, data.y);
        player.updateSprite(data.facing, data.currentSprite, data.moving);
      }
    });

    socket.on("playerInputChanged", (data) => {
      const player = otherPlayersRef.current.get(data.id);
      if (player) {
        player.updateSprite(data.facing, data.currentSprite, data.moving);
      }
    });

    return socket;
  }, []);

  // Initialize game objects
  const initializeGame = useCallback(async () => {
    console.log("initializeGame function called!");

    const canvas = canvasRef.current;
    console.log("Canvas ref:", canvas);
    if (!canvas) {
      console.log("Canvas not found, returning early");
      setError("Failed to initialize canvas");
      return;
    }

    console.log("Initializing multiplayer game...");

    try {
      const dpr = window.devicePixelRatio || 1;
      // Main map is 40 tiles wide × 20 tiles high, each tile is 16px
      canvas.width = 40 * 16 * dpr; // 640px
      canvas.height = 20 * 16 * dpr; // 320px

      // Create collision blocks
      const blockSize = 16;
      const collisionBlocks = [];
      collisions.forEach((row, y) => {
        row.forEach((symbol, x) => {
          if (symbol === 1) {
            collisionBlocks.push(
              new CollisionBlock({
                x: x * blockSize,
                y: y * blockSize,
                size: blockSize,
              })
            );
          }
        });
      });
      collisionBlocksRef.current = collisionBlocks;
      console.log("Created", collisionBlocks.length, "collision blocks");

      // Create local player
      playerRef.current = new Player({
        x: 143,
        y: 100,
        size: 15,
      });
      console.log("Created local player");

      // Initialize falling leaves
      spritesRef.current = [
        new Sprite({
          x: 20,
          y: 20,
          velocity: {
            x: 0.08,
            y: 0.08,
          },
        }),
      ];
      console.log("Created sprites");

      // Initialize socket connection
      initializeSocket();

      // Render background
      console.log("Rendering static layers...");
      const backgroundCanvas = await renderStaticLayers();
      if (backgroundCanvas) {
        backgroundCanvasRef.current = backgroundCanvas;
        console.log("Background rendered successfully");
        setIsLoading(false);
      } else {
        throw new Error("Failed to create background canvas");
      }
    } catch (error) {
      console.error("Game initialization error:", error);
      setError(`Failed to initialize game: ${error.message}`);
    }
  }, [initializeSocket]);

  // Send player movement to server
  // Send player movement to server
  const sendPlayerMovement = useCallback(() => {
    if (socketRef.current && playerRef.current) {
      const coords = {
        x: playerRef.current.x,
        y: playerRef.current.y,
        facing: playerRef.current.facing,
        currentSprite:
          playerRef.current.facing === "down"
            ? "walkDown"
            : playerRef.current.facing === "up"
            ? "walkUp"
            : playerRef.current.facing === "left"
            ? "walkLeft"
            : "walkRight",
        moving:
          playerRef.current.velocity.x !== 0 ||
          playerRef.current.velocity.y !== 0,
        room: "main",
      };

      // Update coordinate display with socket data
      setPlayerCoords({ x: coords.x, y: coords.y });

      socketRef.current.emit("playerMove", coords);
    }
  }, []);

  // Send player input changes immediately
  const sendPlayerInput = useCallback((facing, moving) => {
    if (socketRef.current) {
      const currentSprite =
        facing === "down"
          ? "walkDown"
          : facing === "up"
          ? "walkUp"
          : facing === "left"
          ? "walkLeft"
          : "walkRight";

      socketRef.current.emit("playerInput", {
        facing,
        currentSprite,
        moving,
        room: "main",
      });
    }
  }, []);

  // Game animation loop
  const animate = useCallback(() => {
    const canvas = canvasRef.current;
    if (!canvas || !playerRef.current || !backgroundCanvasRef.current) return;

    const ctx = canvas.getContext("2d");
    const dpr = window.devicePixelRatio || 1;

    // Calculate delta time
    const currentTime = performance.now();
    const deltaTime = (currentTime - lastTimeRef.current) / 1000;
    lastTimeRef.current = currentTime;
    elapsedTimeRef.current += deltaTime;

    // Spawn new leaves periodically
    if (elapsedTimeRef.current > 1.5) {
      spritesRef.current.push(
        new Sprite({
          x: Math.random() * 150,
          y: Math.random() * 50,
          velocity: {
            x: 0.08,
            y: 0.08,
          },
        })
      );
      elapsedTimeRef.current = 0;
    }

    // Update local player
    const wasMoving =
      playerRef.current.velocity.x !== 0 || playerRef.current.velocity.y !== 0;
    playerRef.current.handleInput(keysRef.current);
    playerRef.current.update(deltaTime, collisionBlocksRef.current);
    const isMoving =
      playerRef.current.velocity.x !== 0 || playerRef.current.velocity.y !== 0;

    // Check for library interaction zone (coordinates 258,80 to 272,80)
    const playerX = playerRef.current.x
    const playerY = playerRef.current.y
    const isInLibraryZone = playerX >= 258 && playerX <= 272 && playerY >= 75 && playerY <= 85
    
    // Check for cinema interaction zone (coordinates 481,117)
    const isInCinemaZone = playerX >= 475 && playerX <= 485 && playerY >= 112 && playerY <= 122
    
    // Check for townhall interaction zone (coordinates 259,224)
    const isInTownhallZone = playerX >= 253 && playerX <= 265 && playerY >= 219 && playerY <= 229
    
    // Debug logging (remove in production)
    if (playerX >= 250 && playerX <= 280 && playerY >= 70 && playerY <= 90) {
      console.log(`Player at (${Math.round(playerX)}, ${Math.round(playerY)}), in library zone: ${isInLibraryZone}, prompt shown: ${hasShownLibraryPrompt}, cooldown: ${libraryPromptCooldown}`)
    }
    if (playerX >= 470 && playerX <= 490 && playerY >= 110 && playerY <= 125) {
      console.log(`Player at (${Math.round(playerX)}, ${Math.round(playerY)}), in cinema zone: ${isInCinemaZone}, prompt shown: ${hasShownCinemaPrompt}, cooldown: ${cinemaPromptCooldown}`)
    }
    if (playerX >= 250 && playerX <= 270 && playerY >= 215 && playerY <= 235) {
      console.log(`Player at (${Math.round(playerX)}, ${Math.round(playerY)}), in townhall zone: ${isInTownhallZone}, prompt shown: ${hasShownTownhallPrompt}, cooldown: ${townhallPromptCooldown}`)
    }
    
    // Only trigger library prompt if in zone, not already shown, and not in cooldown
    if (isInLibraryZone && !hasShownLibraryPrompt && !libraryPromptCooldown) {
      console.log('Triggering library prompt!')
      setShowLibraryPrompt(true)
      setHasShownLibraryPrompt(true)
    }
    
    // Only trigger cinema prompt if in zone, not already shown, and not in cooldown
    if (isInCinemaZone && !hasShownCinemaPrompt && !cinemaPromptCooldown) {
      console.log('Triggering cinema prompt!')
      setShowCinemaPrompt(true)
      setHasShownCinemaPrompt(true)
    }
    
    // Only trigger townhall prompt if in zone, not already shown, and not in cooldown
    if (isInTownhallZone && !hasShownTownhallPrompt && !townhallPromptCooldown) {
      console.log('Triggering townhall prompt!')
      setShowTownhallPrompt(true)
      setHasShownTownhallPrompt(true)
    }
    
    // Don't reset the prompt state when leaving zone - let cooldown handle it
    // This prevents the loop issue

    // Send movement updates
    sendPlayerMovement();

    // Send input state changes immediately for responsiveness
    if (wasMoving !== isMoving) {
      sendPlayerInput(playerRef.current.facing, isMoving);
    }

    // Update other players
    otherPlayersRef.current.forEach((player) => {
      player.update(deltaTime);
    });

    // Render scene
    ctx.save();
    ctx.scale(dpr, dpr);
    ctx.clearRect(0, 0, canvas.width, canvas.height);
    ctx.drawImage(backgroundCanvasRef.current, 0, 0);

    // Draw library entrance indicator
    ctx.fillStyle = 'rgba(255, 255, 0, 0.3)'
    ctx.fillRect(257, 75, 14, 10) // Highlight the library entrance area (X: 258-272, Y: 75-85)
    
    // Draw cinema entrance indicator
    ctx.fillStyle = 'rgba(255, 0, 255, 0.3)'
    ctx.fillRect(481.5, 120, 13, 10) // Highlight the cinema entrance area (X: 475-485, Y: 112-122)
    
    // Draw townhall entrance indicator
    ctx.fillStyle = 'rgba(0, 255, 255, 0.3)'
    ctx.fillRect(258, 219, 13, 10) // Highlight the townhall entrance area (X: 253-265, Y: 219-229)
    
    // Draw local player
    playerRef.current.draw(ctx);

    // Draw other players
    otherPlayersRef.current.forEach((player) => {
      player.draw(ctx);
    });

    // Update and render falling leaves
    for (let i = spritesRef.current.length - 1; i >= 0; i--) {
      const leaf = spritesRef.current[i];
      leaf.update(deltaTime);
      leaf.draw(ctx);

      if (leaf.alpha <= 0) {
        spritesRef.current.splice(i, 1);
      }
    }

    ctx.restore();

    animationIdRef.current = requestAnimationFrame(animate);
  }, [sendPlayerMovement, sendPlayerInput]);

  // Handle keyboard input
  useEffect(() => {
    const handleKeyDown = (e) => {
<<<<<<< HEAD
      const wasPressed = Object.values(keysRef.current).some(
        (key) => key.pressed
      );

=======
      // Handle ESC key to close prompts
      if (e.key === 'Escape') {
        if (showLibraryPrompt) {
          handleStayInGame()
          return
        }
        if (showCinemaPrompt) {
          handleStayInGameCinema()
          return
        }
        if (showTownhallPrompt) {
          handleStayInGameTownhall()
          return
        }
      }

      const wasPressed = Object.values(keysRef.current).some(key => key.pressed)
      
>>>>>>> 30d910d2
      switch (e.key.toLowerCase()) {
        case "w":
        case "arrowup":
          keysRef.current.w.pressed = true;
          break;
        case "a":
        case "arrowleft":
          keysRef.current.a.pressed = true;
          break;
        case "s":
        case "arrowdown":
          keysRef.current.s.pressed = true;
          break;
        case "d":
        case "arrowright":
          keysRef.current.d.pressed = true;
          break;
      }

      const isPressed = Object.values(keysRef.current).some(
        (key) => key.pressed
      );
      if (!wasPressed && isPressed && playerRef.current) {
        sendPlayerInput(playerRef.current.facing, true);
      }
    };

    const handleKeyUp = (e) => {
      switch (e.key.toLowerCase()) {
        case "w":
        case "arrowup":
          keysRef.current.w.pressed = false;
          break;
        case "a":
        case "arrowleft":
          keysRef.current.a.pressed = false;
          break;
        case "s":
        case "arrowdown":
          keysRef.current.s.pressed = false;
          break;
        case "d":
        case "arrowright":
          keysRef.current.d.pressed = false;
          break;
      }

      const isPressed = Object.values(keysRef.current).some(
        (key) => key.pressed
      );
      if (!isPressed && playerRef.current) {
        sendPlayerInput(playerRef.current.facing, false);
      }
    };

    window.addEventListener("keydown", handleKeyDown);
    window.addEventListener("keyup", handleKeyUp);

    return () => {
<<<<<<< HEAD
      window.removeEventListener("keydown", handleKeyDown);
      window.removeEventListener("keyup", handleKeyUp);
    };
  }, [sendPlayerInput]);
=======
      window.removeEventListener('keydown', handleKeyDown)
      window.removeEventListener('keyup', handleKeyUp)
    }
  }, [sendPlayerInput, showLibraryPrompt, showCinemaPrompt, showTownhallPrompt, handleStayInGame, handleStayInGameCinema, handleStayInGameTownhall])
>>>>>>> 30d910d2

  // Initialize game on component mount
  useEffect(() => {
    console.log("MultiplayerGame useEffect triggered - initializing game...");
    const init = async () => {
      try {
        await initializeGame();
      } catch (error) {
        console.error("Error during game initialization:", error);
        setError(`Initialization failed: ${error.message}`);
      }
    };
    init();

    return () => {
      console.log("MultiplayerGame component cleanup");
      if (animationIdRef.current) {
        cancelAnimationFrame(animationIdRef.current);
      }
      if (socketRef.current) {
        socketRef.current.disconnect();
      }
<<<<<<< HEAD
    };
  }, []);
=======
      // Cleanup cooldown timeout and interval
      if (cooldownTimeoutRef.current) {
        clearTimeout(cooldownTimeoutRef.current)
      }
      if (cooldownIntervalRef.current) {
        clearInterval(cooldownIntervalRef.current)
      }
    }
  }, [])
>>>>>>> 30d910d2

  // Start animation loop when not loading
  useEffect(() => {
    if (!isLoading && !error) {
      animate();
    }

    return () => {
      if (animationIdRef.current) {
        cancelAnimationFrame(animationIdRef.current);
      }
    };
  }, [isLoading, error, animate]);

  return (
    <div
      style={{
        display: "flex",
        justifyContent: "center",
        alignItems: "center",
        minHeight: "100vh",
        backgroundColor: "#333",
        position: "relative",
      }}
    >
      <div>
        {/* Token Balance */}
        <TokenBalance />

        {/* Connection status */}
        <div
          style={{
            position: "absolute",
            top: "10px",
            left: "10px",
            color: "white",
            background: "rgba(0,0,0,0.7)",
            padding: "10px",
            borderRadius: "5px",
            fontSize: "14px",
          }}
        >
          <div>Status: {connected ? "🟢 Connected" : "🔴 Disconnected"}</div>
          <div>Players: {playerCount}</div>
        </div>

        {/* Player coordinates */}
        <div
          style={{
            position: "absolute",
            bottom: "10px",
            right: "10px",
            color: "white",
            background: "rgba(0,0,0,0.7)",
            padding: "8px",
            borderRadius: "5px",
            fontSize: "12px",
            fontFamily: "monospace",
          }}
        >
          <div>X: {Math.round(playerCoords.x)}</div>
          <div>Y: {Math.round(playerCoords.y)}</div>
          {libraryPromptCooldown && (
            <div style={{ color: '#ff6b6b', fontSize: '10px', marginTop: '2px' }}>
              Library cooldown: {cooldownTimeLeft}s
            </div>
          )}
          {cinemaPromptCooldown && (
            <div style={{ color: '#ff6b6b', fontSize: '10px', marginTop: '2px' }}>
              Cinema cooldown: {cinemaCooldownTimeLeft}s
            </div>
          )}
          {townhallPromptCooldown && (
            <div style={{ color: '#ff6b6b', fontSize: '10px', marginTop: '2px' }}>
              Townhall cooldown: {townhallCooldownTimeLeft}s
            </div>
          )}
        </div>

        <canvas
          ref={canvasRef}
          style={{
            border: "2px solid #fff",
            backgroundColor: "#87CEEB",
            display: isLoading || error ? "none" : "block",
            width: "100vw",
            height: "100vh",
            objectFit: "fill",
            imageRendering: "pixelated",
          }}
        />
        <div
          style={{
            color: "white",
            textAlign: "center",
            marginTop: "10px",
            display: isLoading || error ? "none" : "block",
          }}
        >
          Use WASD or Arrow Keys to move • Multiplayer Mode
        </div>

        {error && (
          <div
            style={{
              display: "flex",
              justifyContent: "center",
              alignItems: "center",
              height: "320px",
              width: "640px",
              fontSize: "18px",
              color: "red",
              border: "2px solid #fff",
              backgroundColor: "#222",
            }}
          >
            Error: {error}
          </div>
        )}

        {isLoading && !error && (
<<<<<<< HEAD
          <div
            style={{
              display: "flex",
              justifyContent: "center",
              alignItems: "center",
              height: "320px",
              width: "640px",
              fontSize: "18px",
              color: "white",
              border: "2px solid #fff",
              backgroundColor: "#222",
            }}
          >
=======
          <div style={{ 
            display: 'flex', 
            justifyContent: 'center', 
            alignItems: 'center', 
            height: '320px', 
            width: '640px', 
            fontSize: '18px', 
            color: 'white',
            border: '2px solid #fff',
            backgroundColor: '#222'
          }}>
>>>>>>> 30d910d2
            Loading multiplayer game...
          </div>
        )}

        {/* Library Interaction Prompt */}
        {showLibraryPrompt && (
          <div style={{
            position: 'fixed',
            top: 0,
            left: 0,
            right: 0,
            bottom: 0,
            backgroundColor: 'rgba(0, 0, 0, 0.8)',
            display: 'flex',
            justifyContent: 'center',
            alignItems: 'center',
            zIndex: 1000
          }}>
            <div style={{
              backgroundColor: '#2a2a2a',
              border: '3px solid #4a4a4a',
              borderRadius: '15px',
              padding: '30px',
              textAlign: 'center',
              maxWidth: '400px',
              boxShadow: '0 10px 30px rgba(0, 0, 0, 0.5)'
            }}>
              <h2 style={{
                color: '#fff',
                fontSize: '24px',
                marginBottom: '20px',
                fontFamily: 'monospace'
              }}>
                📚 Library Access
              </h2>
              
              <p style={{
                color: '#ccc',
                fontSize: '16px',
                marginBottom: '30px',
                lineHeight: '1.5'
              }}>
                You've discovered the library entrance!<br/>
                Would you like to enter the library?
              </p>
              
              <div style={{
                display: 'flex',
                gap: '15px',
                justifyContent: 'center'
              }}>
                <button
                  onClick={handleGoToLibrary}
                  style={{
                    backgroundColor: '#4CAF50',
                    color: 'white',
                    border: 'none',
                    padding: '12px 24px',
                    borderRadius: '8px',
                    fontSize: '16px',
                    cursor: 'pointer',
                    fontFamily: 'monospace',
                    fontWeight: 'bold',
                    transition: 'background-color 0.3s'
                  }}
                  onMouseOver={(e) => e.target.style.backgroundColor = '#45a049'}
                  onMouseOut={(e) => e.target.style.backgroundColor = '#4CAF50'}
                >
                  Enter Library
                </button>
                
                <button
                  onClick={handleStayInGame}
                  style={{
                    backgroundColor: '#666',
                    color: 'white',
                    border: 'none',
                    padding: '12px 24px',
                    borderRadius: '8px',
                    fontSize: '16px',
                    cursor: 'pointer',
                    fontFamily: 'monospace',
                    fontWeight: 'bold',
                    transition: 'background-color 0.3s'
                  }}
                  onMouseOver={(e) => e.target.style.backgroundColor = '#555'}
                  onMouseOut={(e) => e.target.style.backgroundColor = '#666'}
                >
                  Stay in Game
                </button>
              </div>
              
              <p style={{
                color: '#888',
                fontSize: '12px',
                marginTop: '20px',
                fontStyle: 'italic'
              }}>
                Press ESC to close this dialog
              </p>
            </div>
          </div>
        )}

        {/* Cinema Interaction Prompt */}
        {showCinemaPrompt && (
          <div style={{
            position: 'fixed',
            top: 0,
            left: 0,
            right: 0,
            bottom: 0,
            backgroundColor: 'rgba(0, 0, 0, 0.8)',
            display: 'flex',
            justifyContent: 'center',
            alignItems: 'center',
            zIndex: 1000
          }}>
            <div style={{
              backgroundColor: '#2a2a2a',
              border: '3px solid #4a4a4a',
              borderRadius: '15px',
              padding: '30px',
              textAlign: 'center',
              maxWidth: '400px',
              boxShadow: '0 10px 30px rgba(0, 0, 0, 0.5)'
            }}>
              <h2 style={{
                color: '#fff',
                fontSize: '24px',
                marginBottom: '20px',
                fontFamily: 'monospace'
              }}>
                🎬 Cinema Access
              </h2>
              
              <p style={{
                color: '#ccc',
                fontSize: '16px',
                marginBottom: '30px',
                lineHeight: '1.5'
              }}>
                You've discovered the cinema entrance!<br/>
                Would you like to enter the cinema?
              </p>
              
              <div style={{
                display: 'flex',
                gap: '15px',
                justifyContent: 'center'
              }}>
                <button
                  onClick={handleGoToCinema}
                  style={{
                    backgroundColor: '#4CAF50',
                    color: 'white',
                    border: 'none',
                    padding: '12px 24px',
                    borderRadius: '8px',
                    fontSize: '16px',
                    cursor: 'pointer',
                    fontFamily: 'monospace',
                    fontWeight: 'bold',
                    transition: 'background-color 0.3s'
                  }}
                  onMouseOver={(e) => e.target.style.backgroundColor = '#45a049'}
                  onMouseOut={(e) => e.target.style.backgroundColor = '#4CAF50'}
                >
                  Enter Cinema
                </button>
                
                <button
                  onClick={handleStayInGameCinema}
                  style={{
                    backgroundColor: '#666',
                    color: 'white',
                    border: 'none',
                    padding: '12px 24px',
                    borderRadius: '8px',
                    fontSize: '16px',
                    cursor: 'pointer',
                    fontFamily: 'monospace',
                    fontWeight: 'bold',
                    transition: 'background-color 0.3s'
                  }}
                  onMouseOver={(e) => e.target.style.backgroundColor = '#555'}
                  onMouseOut={(e) => e.target.style.backgroundColor = '#666'}
                >
                  Stay in Game
                </button>
              </div>
              
              <p style={{
                color: '#888',
                fontSize: '12px',
                marginTop: '20px',
                fontStyle: 'italic'
              }}>
                Press ESC to close this dialog
              </p>
            </div>
          </div>
        )}

        {/* Townhall Interaction Prompt */}
        {showTownhallPrompt && (
          <div style={{
            position: 'fixed',
            top: 0,
            left: 0,
            right: 0,
            bottom: 0,
            backgroundColor: 'rgba(0, 0, 0, 0.8)',
            display: 'flex',
            justifyContent: 'center',
            alignItems: 'center',
            zIndex: 1000
          }}>
            <div style={{
              backgroundColor: '#2a2a2a',
              border: '3px solid #4a4a4a',
              borderRadius: '15px',
              padding: '30px',
              textAlign: 'center',
              maxWidth: '400px',
              boxShadow: '0 10px 30px rgba(0, 0, 0, 0.5)'
            }}>
              <h2 style={{
                color: '#fff',
                fontSize: '24px',
                marginBottom: '20px',
                fontFamily: 'monospace'
              }}>
                🏛️ Townhall Access
              </h2>
              
              <p style={{
                color: '#ccc',
                fontSize: '16px',
                marginBottom: '30px',
                lineHeight: '1.5'
              }}>
                You've discovered the townhall entrance!<br/>
                Would you like to enter the townhall?
              </p>
              
              <div style={{
                display: 'flex',
                gap: '15px',
                justifyContent: 'center'
              }}>
                <button
                  onClick={handleGoToTownhall}
                  style={{
                    backgroundColor: '#4CAF50',
                    color: 'white',
                    border: 'none',
                    padding: '12px 24px',
                    borderRadius: '8px',
                    fontSize: '16px',
                    cursor: 'pointer',
                    fontFamily: 'monospace',
                    fontWeight: 'bold',
                    transition: 'background-color 0.3s'
                  }}
                  onMouseOver={(e) => e.target.style.backgroundColor = '#45a049'}
                  onMouseOut={(e) => e.target.style.backgroundColor = '#4CAF50'}
                >
                  Enter Townhall
                </button>
                
                <button
                  onClick={handleStayInGameTownhall}
                  style={{
                    backgroundColor: '#666',
                    color: 'white',
                    border: 'none',
                    padding: '12px 24px',
                    borderRadius: '8px',
                    fontSize: '16px',
                    cursor: 'pointer',
                    fontFamily: 'monospace',
                    fontWeight: 'bold',
                    transition: 'background-color 0.3s'
                  }}
                  onMouseOver={(e) => e.target.style.backgroundColor = '#555'}
                  onMouseOut={(e) => e.target.style.backgroundColor = '#666'}
                >
                  Stay in Game
                </button>
              </div>
              
              <p style={{
                color: '#888',
                fontSize: '12px',
                marginTop: '20px',
                fontStyle: 'italic'
              }}>
                Press ESC to close this dialog
              </p>
            </div>
          </div>
        )}
      </div>
    </div>
  );
};
export default MultiplayerGame;<|MERGE_RESOLUTION|>--- conflicted
+++ resolved
@@ -1,5 +1,5 @@
-<<<<<<< HEAD
 import { useEffect, useRef, useState, useCallback } from "react";
+import { useNavigate } from 'react-router-dom'
 import { io } from "socket.io-client";
 import Player from "../game/classes/Player";
 import MultiPlayer from "../game/classes/MultiPlayer";
@@ -27,80 +27,23 @@
 const MultiplayerGame = () => {
   console.log("MultiplayerGame component rendering...");
 
+  const navigate = useNavigate()
   const canvasRef = useRef(null);
   const playerRef = useRef(null); // Local player
   const otherPlayersRef = useRef(new Map()); // Other players
   const collisionBlocksRef = useRef([]);
   const spritesRef = useRef([]);
   const socketRef = useRef(null);
-=======
-import { useEffect, useRef, useState, useCallback } from 'react'
-import { useNavigate } from 'react-router-dom'
-import { io } from 'socket.io-client'
-import Player from '../game/classes/Player'
-import MultiPlayer from '../game/classes/MultiPlayer'
-import CollisionBlock from '../game/classes/CollisionBlock'
-import Sprite from '../game/classes/Sprite'
-import { 
-  collisions, 
-  l_New_Layer_1, 
-  l_New_Layer_2, 
-  l_New_Layer_3, 
-  l_New_Layer_4, 
-  l_New_Layer_5, 
-  l_New_Layer_6, 
-  l_New_Layer_7, 
-  l_New_Layer_8, 
-  l_New_Layer_9, 
-  l_New_Layer_10, 
-  l_New_Layer_11, 
-  l_New_Layer_12, 
-  l_New_Layer_13 
-} from '../game/data/gameData'
-import { loadImage } from '../game/utils/gameUtils'
-
-const MultiplayerGame = () => {
-  console.log('MultiplayerGame component rendering...')
-  
-  const navigate = useNavigate()
-  const canvasRef = useRef(null)
-  const playerRef = useRef(null) // Local player
-  const otherPlayersRef = useRef(new Map()) // Other players
-  const collisionBlocksRef = useRef([])
-  const spritesRef = useRef([])
-  const socketRef = useRef(null)
->>>>>>> 30d910d2
   const keysRef = useRef({
     w: { pressed: false },
     a: { pressed: false },
     s: { pressed: false },
-<<<<<<< HEAD
     d: { pressed: false },
   });
   const backgroundCanvasRef = useRef(null);
   const animationIdRef = useRef(null);
   const lastTimeRef = useRef(performance.now());
   const elapsedTimeRef = useRef(0);
-
-  const [isLoading, setIsLoading] = useState(true);
-  const [error, setError] = useState(null);
-  const [connected, setConnected] = useState(false);
-  const [playerCount, setPlayerCount] = useState(0);
-  const [playerCoords, setPlayerCoords] = useState({ x: 0, y: 0 });
-
-  console.log("MultiplayerGame state:", {
-    isLoading,
-    error,
-    connected,
-    playerCount,
-  });
-=======
-    d: { pressed: false }
-  })
-  const backgroundCanvasRef = useRef(null)
-  const animationIdRef = useRef(null)
-  const lastTimeRef = useRef(performance.now())
-  const elapsedTimeRef = useRef(0)
 
   const [isLoading, setIsLoading] = useState(true)
   const [error, setError] = useState(null)
@@ -130,8 +73,12 @@
   const townhallCooldownTimeoutRef = useRef(null)
   const townhallCooldownIntervalRef = useRef(null)
 
-  console.log('MultiplayerGame state:', { isLoading, error, connected, playerCount })
->>>>>>> 30d910d2
+  console.log("MultiplayerGame state:", {
+    isLoading,
+    error,
+    connected,
+    playerCount,
+  });
 
   // Start cooldown period to prevent prompt spam
   const startCooldown = useCallback(() => {
@@ -691,10 +638,10 @@
     });
 
     // Render scene
-    ctx.save();
-    ctx.scale(dpr, dpr);
-    ctx.clearRect(0, 0, canvas.width, canvas.height);
-    ctx.drawImage(backgroundCanvasRef.current, 0, 0);
+    ctx.save()
+    ctx.scale(dpr, dpr)
+    ctx.clearRect(0, 0, canvas.width, canvas.height)
+    ctx.drawImage(backgroundCanvasRef.current, 0, 0)
 
     // Draw library entrance indicator
     ctx.fillStyle = 'rgba(255, 255, 0, 0.3)'
@@ -735,12 +682,6 @@
   // Handle keyboard input
   useEffect(() => {
     const handleKeyDown = (e) => {
-<<<<<<< HEAD
-      const wasPressed = Object.values(keysRef.current).some(
-        (key) => key.pressed
-      );
-
-=======
       // Handle ESC key to close prompts
       if (e.key === 'Escape') {
         if (showLibraryPrompt) {
@@ -759,7 +700,6 @@
 
       const wasPressed = Object.values(keysRef.current).some(key => key.pressed)
       
->>>>>>> 30d910d2
       switch (e.key.toLowerCase()) {
         case "w":
         case "arrowup":
@@ -819,17 +759,10 @@
     window.addEventListener("keyup", handleKeyUp);
 
     return () => {
-<<<<<<< HEAD
-      window.removeEventListener("keydown", handleKeyDown);
-      window.removeEventListener("keyup", handleKeyUp);
-    };
-  }, [sendPlayerInput]);
-=======
       window.removeEventListener('keydown', handleKeyDown)
       window.removeEventListener('keyup', handleKeyUp)
     }
   }, [sendPlayerInput, showLibraryPrompt, showCinemaPrompt, showTownhallPrompt, handleStayInGame, handleStayInGameCinema, handleStayInGameTownhall])
->>>>>>> 30d910d2
 
   // Initialize game on component mount
   useEffect(() => {
@@ -852,10 +785,6 @@
       if (socketRef.current) {
         socketRef.current.disconnect();
       }
-<<<<<<< HEAD
-    };
-  }, []);
-=======
       // Cleanup cooldown timeout and interval
       if (cooldownTimeoutRef.current) {
         clearTimeout(cooldownTimeoutRef.current)
@@ -865,7 +794,6 @@
       }
     }
   }, [])
->>>>>>> 30d910d2
 
   // Start animation loop when not loading
   useEffect(() => {
@@ -987,7 +915,6 @@
         )}
 
         {isLoading && !error && (
-<<<<<<< HEAD
           <div
             style={{
               display: "flex",
@@ -1001,19 +928,6 @@
               backgroundColor: "#222",
             }}
           >
-=======
-          <div style={{ 
-            display: 'flex', 
-            justifyContent: 'center', 
-            alignItems: 'center', 
-            height: '320px', 
-            width: '640px', 
-            fontSize: '18px', 
-            color: 'white',
-            border: '2px solid #fff',
-            backgroundColor: '#222'
-          }}>
->>>>>>> 30d910d2
             Loading multiplayer game...
           </div>
         )}
