import React from "react";
import { useToken } from "../context/TokenContract";
import { useWallet } from "../context/WalletContext";

const TokenBalance = () => {
  const { balance, symbol, isLoading, hasJoined, joinTokensGiven } = useToken();
  const { isConnected } = useWallet();

  if (!isConnected) {
    return (
<<<<<<< HEAD
      <div className="absolute top-8 right-8 bg-black/80 text-white px-6 py-4 rounded-lg text-sm font-mono border border-white/20 backdrop-blur-sm min-w-[140px] text-center">
        <div className="text-gray-400 mb-1">Token Balance</div>
        <div className="text-red-400">Not Connected</div>
=======
      <div 
        style={{
          position: 'absolute',
          top: '32px',
          right: '32px',
          fontFamily: 'monospace',
          fontSize: '11px',
          lineHeight: '1.1',
          backgroundColor: '#2a1810',
          border: '3px solid #8b4513',
          borderRadius: '0',
          boxShadow: '6px 6px 0px #1a0f08, inset 2px 2px 0px #d2b48c, inset -2px -2px 0px #654321',
          width: '160px',
          height: '60px',
          padding: '8px 12px',
          imageRendering: 'pixelated',
          textShadow: '2px 2px 0px #1a0f08',
          textAlign: 'center',
          display: 'flex',
          flexDirection: 'column',
          justifyContent: 'center',
          alignItems: 'center',
          transform: 'scale(1)',
          transformOrigin: 'top right'
        }}
      >
        {/* Medieval decorative border pattern */}
        <div style={{
          position: 'absolute',
          top: '2px',
          left: '2px',
          right: '2px',
          height: '2px',
          background: 'linear-gradient(90deg, #8b4513 0%, #d2b48c 50%, #8b4513 100%)',
          imageRendering: 'pixelated'
        }} />
        <div style={{
          position: 'absolute',
          bottom: '2px',
          left: '2px',
          right: '2px',
          height: '2px',
          background: 'linear-gradient(90deg, #8b4513 0%, #d2b48c 50%, #8b4513 100%)',
          imageRendering: 'pixelated'
        }} />
        
        <div style={{ color: '#d2b48c', marginBottom: '6px', fontWeight: 'bold' }}>⚔️ TREASURE ⚔️</div>
        <div style={{ color: '#ff6b6b', fontWeight: 'bold', fontSize: '13px' }}>NO WALLET</div>
>>>>>>> f440c6c3
      </div>
    );
  }

  return (
<<<<<<< HEAD
    <div className="absolute top-8 right-8 bg-black/80 text-white px-6 py-4 rounded-lg text-sm font-mono border border-white/20 backdrop-blur-sm min-w-[140px] text-center shadow-lg shadow-black/30">
      <div className="text-gray-400 mb-1 text-xs">Token Balance</div>
      <div className="text-green-400 font-bold text-base">
        {isLoading ? (
          <span className="text-yellow-400">Loading...</span>
        ) : balance !== null ? (
          `${parseFloat(balance).toFixed(2)} ${symbol || "CVRS"}`
=======
    <div 
      style={{
        position: 'absolute',
        top: '32px',
        right: '32px',
        fontFamily: 'monospace',
        fontSize: '11px',
        lineHeight: '1.1',
        backgroundColor: '#2a1810',
        border: '3px solid #8b4513',
        borderRadius: '0',
        boxShadow: '6px 6px 0px #1a0f08, inset 2px 2px 0px #d2b48c, inset -2px -2px 0px #654321',
        width: '160px',
        height: '60px',
        padding: '8px 12px',
        imageRendering: 'pixelated',
        textShadow: '2px 2px 0px #1a0f08',
        textAlign: 'center',
        display: 'flex',
        flexDirection: 'column',
        justifyContent: 'center',
        alignItems: 'center',
        transform: 'scale(1)',
        transformOrigin: 'top right'
      }}
    >
      {/* Medieval decorative border pattern */}
      <div style={{
        position: 'absolute',
        top: '2px',
        left: '2px',
        right: '2px',
        height: '2px',
        background: 'linear-gradient(90deg, #8b4513 0%, #d2b48c 50%, #8b4513 100%)',
        imageRendering: 'pixelated'
      }} />
      <div style={{
        position: 'absolute',
        bottom: '2px',
        left: '2px',
        right: '2px',
        height: '2px',
        background: 'linear-gradient(90deg, #8b4513 0%, #d2b48c 50%, #8b4513 100%)',
        imageRendering: 'pixelated'
      }} />
      
      <div style={{ color: '#d2b48c', marginBottom: '6px', fontWeight: 'bold' }}>⚔️ TREASURE ⚔️</div>
      <div style={{ color: '#ffd700', fontWeight: 'bold', fontSize: '13px' }}>
        {balance !== null ? (
          `${parseFloat(balance).toFixed(2)} ${symbol || "GOLD"}`
>>>>>>> f440c6c3
        ) : (
          <span style={{ color: '#ffeb3b' }}>COUNTING...</span>
        )}
      </div>

      {/* Join/Leave Status Indicator */}
      <div className="mt-2 text-xs">
        {hasJoined && joinTokensGiven ? (
          <div className="text-green-400 flex items-center justify-center gap-1">
            <span>🎉</span>
            <span>Joined</span>
          </div>
        ) : (
          <div className="text-gray-400 flex items-center justify-center gap-1">
            <span>⏳</span>
            <span>Waiting</span>
          </div>
        )}
      </div>

      {/* Join Tokens Info */}
      {joinTokensGiven && (
        <div className="mt-1 text-xs text-blue-400">+100 Join Tokens</div>
      )}
    </div>
  );
};

export default TokenBalance;<|MERGE_RESOLUTION|>--- conflicted
+++ resolved
@@ -3,16 +3,11 @@
 import { useWallet } from "../context/WalletContext";
 
 const TokenBalance = () => {
-  const { balance, symbol, isLoading, hasJoined, joinTokensGiven } = useToken();
+  const { balance, symbol } = useToken();
   const { isConnected } = useWallet();
 
   if (!isConnected) {
     return (
-<<<<<<< HEAD
-      <div className="absolute top-8 right-8 bg-black/80 text-white px-6 py-4 rounded-lg text-sm font-mono border border-white/20 backdrop-blur-sm min-w-[140px] text-center">
-        <div className="text-gray-400 mb-1">Token Balance</div>
-        <div className="text-red-400">Not Connected</div>
-=======
       <div 
         style={{
           position: 'absolute',
@@ -61,21 +56,11 @@
         
         <div style={{ color: '#d2b48c', marginBottom: '6px', fontWeight: 'bold' }}>⚔️ TREASURE ⚔️</div>
         <div style={{ color: '#ff6b6b', fontWeight: 'bold', fontSize: '13px' }}>NO WALLET</div>
->>>>>>> f440c6c3
       </div>
     );
   }
 
   return (
-<<<<<<< HEAD
-    <div className="absolute top-8 right-8 bg-black/80 text-white px-6 py-4 rounded-lg text-sm font-mono border border-white/20 backdrop-blur-sm min-w-[140px] text-center shadow-lg shadow-black/30">
-      <div className="text-gray-400 mb-1 text-xs">Token Balance</div>
-      <div className="text-green-400 font-bold text-base">
-        {isLoading ? (
-          <span className="text-yellow-400">Loading...</span>
-        ) : balance !== null ? (
-          `${parseFloat(balance).toFixed(2)} ${symbol || "CVRS"}`
-=======
     <div 
       style={{
         position: 'absolute',
@@ -126,31 +111,10 @@
       <div style={{ color: '#ffd700', fontWeight: 'bold', fontSize: '13px' }}>
         {balance !== null ? (
           `${parseFloat(balance).toFixed(2)} ${symbol || "GOLD"}`
->>>>>>> f440c6c3
         ) : (
           <span style={{ color: '#ffeb3b' }}>COUNTING...</span>
         )}
       </div>
-
-      {/* Join/Leave Status Indicator */}
-      <div className="mt-2 text-xs">
-        {hasJoined && joinTokensGiven ? (
-          <div className="text-green-400 flex items-center justify-center gap-1">
-            <span>🎉</span>
-            <span>Joined</span>
-          </div>
-        ) : (
-          <div className="text-gray-400 flex items-center justify-center gap-1">
-            <span>⏳</span>
-            <span>Waiting</span>
-          </div>
-        )}
-      </div>
-
-      {/* Join Tokens Info */}
-      {joinTokensGiven && (
-        <div className="mt-1 text-xs text-blue-400">+100 Join Tokens</div>
-      )}
     </div>
   );
 };
