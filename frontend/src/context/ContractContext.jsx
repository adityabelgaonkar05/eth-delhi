--- conflicted
+++ resolved
@@ -556,7 +556,12 @@
   return { contract, isLoading };
 };
 
-<<<<<<< HEAD
+export const useCryptoVersePetNFT = () => {
+  const { getContract, isLoading } = useContracts();
+  const contract = getContract("CryptoVersePetNFT");
+  return { contract, isLoading };
+};
+
 // Backend Walrus API Integration Functions
 
 /**
@@ -779,10 +784,4 @@
     // Re-throw the error so the calling component can handle it
     throw error;
   }
-=======
-export const useCryptoVersePetNFT = () => {
-  const { getContract, isLoading } = useContracts();
-  const contract = getContract("CryptoVersePetNFT");
-  return { contract, isLoading };
->>>>>>> f440c6c3
 };